--- conflicted
+++ resolved
@@ -343,12 +343,8 @@
         'milestones_g': [15],
         'gamma_g': 0.1,
         'running_avg_factor_G': 0.9,
-<<<<<<< HEAD
         'weight_avg_factor_g': 0.5,
         'n_iter_g': 2,
-=======
-        'weight_avg_factor_g': 0,
->>>>>>> c7994124
 
         # Discriminator params
         'n_first_channels': 12,
@@ -360,12 +356,7 @@
         'gamma_d': 0.1,
         'weight_fake_loss': 1,
         'running_avg_factor_D': 0.9,
-<<<<<<< HEAD
         'weight_avg_factor_d': 0.5,
-=======
-        'weight_avg_factor_d': 0,
-        'gp_factor': 1,
->>>>>>> c7994124
     }
 
     return config